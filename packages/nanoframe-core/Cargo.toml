[package]
name = "nanoframe-core"
version = "0.1.0"
edition = "2021"
description = "Nanoframe Rust core controlling system webviews with JSON-RPC over stdio"
license = "ICL"

[dependencies]
anyhow = "1"
serde = { version = "1", features = ["derive"] }
serde_json = "1"
tao = { version = "0.34", default-features = false, features = ["rwh_06"] }
wry = { version = "0.53", default-features = false, features = ["devtools"] }
thiserror = "2"
parking_lot = "0.12"
crossbeam-channel = "0.5"
uuid = { version = "1", features = ["v4", "serde"] }
rfd = "0.15"
directories = "6"
<<<<<<< HEAD
rfd = "0.14"
image = { version = "0.25", default-features = false, features = ["png", "ico"] }
=======
image = { version = "0.24", default-features = false, features = ["png", "ico"] }
>>>>>>> 437d102e
open = "5"
arboard = "3"

[features]
default = []

[package.metadata.bundle]
name = "nanoframe-core"

[[bin]]
name = "nanoframe-core"
path = "src/main.rs"<|MERGE_RESOLUTION|>--- conflicted
+++ resolved
@@ -17,12 +17,7 @@
 uuid = { version = "1", features = ["v4", "serde"] }
 rfd = "0.15"
 directories = "6"
-<<<<<<< HEAD
-rfd = "0.14"
 image = { version = "0.25", default-features = false, features = ["png", "ico"] }
-=======
-image = { version = "0.24", default-features = false, features = ["png", "ico"] }
->>>>>>> 437d102e
 open = "5"
 arboard = "3"
 
